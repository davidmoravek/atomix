--- conflicted
+++ resolved
@@ -64,7 +64,7 @@
   public void testAppendEntries() throws Exception {
     Entry entry = new NoOpEntry(1);
     assertEquals(log.appendEntries(entry, entry, entry),
-        Arrays.asList(Long.valueOf(1), Long.valueOf(2), Long.valueOf(3)));
+      Arrays.asList(Long.valueOf(1), Long.valueOf(2), Long.valueOf(3)));
   }
 
   public void testAppendEntry() throws Exception {
@@ -77,8 +77,8 @@
     if (log instanceof Compactable) {
       appendEntries();
       ((Compactable) log).compact(5,
-          new SnapshotEntry(1, new ClusterConfig().withLocalMember(new Member("foo"))
-              .withRemoteMembers(new Member("bar"), new Member("baz")), "Hello world!".getBytes()));
+        new SnapshotEntry(1, new ClusterConfig().withLocalMember(new Member("foo"))
+          .withRemoteMembers(new Member("bar"), new Member("baz")), "Hello world!".getBytes()));
 
       assertEquals(log.firstIndex(), 5);
       assertEquals(log.lastIndex(), 5);
@@ -92,20 +92,20 @@
     if (log instanceof Compactable) {
       appendEntries();
       ((Compactable) log).compact(3,
-          new SnapshotEntry(1, new ClusterConfig().withLocalMember(new Member("foo"))
-              .withRemoteMembers(new Member("bar"), new Member("baz")), "Hello world!".getBytes()));
+        new SnapshotEntry(1, new ClusterConfig().withLocalMember(new Member("foo"))
+          .withRemoteMembers(new Member("bar"), new Member("baz")), "Hello world!".getBytes()));
 
       assertEquals(log.firstIndex(), 3);
       assertEquals(log.lastIndex(), 5);
       SnapshotEntry entry = log.getEntry(3);
       assertEquals(entry.term(), 1);
       assertEquals("Hello world!", new String(entry.data()));
-      CommandEntry entry2 = log.getEntry(4);
+      OperationEntry entry2 = log.getEntry(4);
       assertEquals(entry2.term(), 1);
-      assertEquals("bar", entry2.command());
-      CommandEntry entry3 = log.getEntry(5);
+      assertEquals("bar", entry2.operation());
+      OperationEntry entry3 = log.getEntry(5);
       assertEquals(entry3.term(), 1);
-      assertEquals("baz", entry3.command());
+      assertEquals("baz", entry3.operation());
     }
   }
 
@@ -118,13 +118,7 @@
 
   public void testFirstEntry() throws Exception {
     appendEntries();
-<<<<<<< HEAD
-    assertTrue(log.getEntry(1) instanceof NoOpEntry);
-    assertTrue(log.getEntry(2) instanceof ConfigurationEntry);
-    assertTrue(log.getEntry(3) instanceof OperationEntry);
-=======
     assertTrue(log.firstEntry() instanceof NoOpEntry);
->>>>>>> 2598062a
   }
 
   public void testFirstIndex() throws Exception {
@@ -136,7 +130,7 @@
     appendEntries();
     assertTrue(log.getEntry(1) instanceof NoOpEntry);
     assertTrue(log.getEntry(2) instanceof ConfigurationEntry);
-    assertTrue(log.getEntry(3) instanceof CommandEntry);
+    assertTrue(log.getEntry(3) instanceof OperationEntry);
   }
 
   public void testIsEmpty() {
@@ -168,25 +162,9 @@
   public void testRemoveEntry() throws Exception {
     appendEntries();
 
-<<<<<<< HEAD
-      assertEquals(log.firstIndex(), 3);
-      assertEquals(log.lastIndex(), 5);
-      SnapshotEntry entry = log.getEntry(3);
-      assertEquals(entry.term(), 1);
-      assertEquals("Hello world!", new String(entry.data()));
-      OperationEntry entry2 = log.getEntry(4);
-      assertEquals(entry2.term(), 1);
-      assertEquals("bar", entry2.operation());
-      OperationEntry entry3 = log.getEntry(5);
-      assertEquals(entry3.term(), 1);
-      assertEquals("baz", entry3.operation());
-    }
-  }
-=======
     log.removeEntry(1);
     log.removeEntry(3);
     log.removeEntry(5);
->>>>>>> 2598062a
 
     assertFalse(log.containsEntry(1));
     assertFalse(log.containsEntry(3));
@@ -208,7 +186,7 @@
   private void appendEntries() {
     log.appendEntry(new NoOpEntry(1));
     log.appendEntry(new ConfigurationEntry(1, new ClusterConfig()
-        .withLocalMember(new Member("foo")).withRemoteMembers(new Member("bar"), new Member("baz"))));
+      .withLocalMember(new Member("foo")).withRemoteMembers(new Member("bar"), new Member("baz"))));
     log.appendEntry(new OperationEntry(1, "foo", Arrays.asList("bar", "baz")));
     log.appendEntry(new OperationEntry(1, "bar", Arrays.asList("bar", "baz")));
     log.appendEntry(new OperationEntry(1, "baz", Arrays.asList("bar", "baz")));
